--- conflicted
+++ resolved
@@ -327,93 +327,6 @@
                 
             }
 
-<<<<<<< HEAD
-                    // // Fetch extrinsics and their events
-                    // let extrinsics = block.extrinsics().await?;
-                    // for extrinsic in extrinsics.iter() {
-                    //     let extrinsic_details = extrinsic?;
-                    //     let extrinsic_bytes = extrinsic_details.extrinsic().encode();
-                    //     let extrinsic_hash = sp_core::blake2_256(&extrinsic_bytes).into();
-
-                    //     println!("Block {}: Extrinsic Hash: {:?}", block_number, extrinsic_hash);
-
-                    //     // Fetch and process events for the extrinsic
-                    //     let events = extrinsic_details.events().await?;
-                    //     for event in events.iter() {
-                    //         let event_details = event?;
-                    //         println!("Block {}: Event Details: {:?}", block_number, event_details);
-                    //     }
-                    // }
-                
-            // // Call the disassembled function
-            // let disassembled_call = pallet_template::tx()
-            //     .template_module()
-            //     .disassembled(creation_time.clone(), file_path.clone(), event_key.clone());
-            
-            // let _disassembled_events = api.clone()
-            //     .tx()
-            //     .sign_and_submit_then_watch_default(&disassembled_call, &signer.clone())
-            //     .await
-            //     .map(|e| {
-            //         println!("Disassembled call submitted, waiting for transaction to be finalized...");
-            //         e
-            //     })?
-            //     .wait_for_finalized_success()
-            //     .await?;
-            // println!("Disassembled event processed.");
-
-            // // Call the reassembled function
-            // let reassembled_call = pallet_template::tx()
-            //     .template_module()
-            //     .reassembled(creation_time.clone(), file_path.clone(), event_key.clone());
-            // let _reassembled_events = api.clone()
-            //     .tx()
-            //     .sign_and_submit_then_watch_default(&reassembled_call, &signer.clone())
-            //     .await
-            //     .map(|e| {
-            //         println!("Reassembled call submitted, waiting for transaction to be finalized...");
-            //         e
-            //     })?
-            //     .wait_for_finalized_success()
-            //     .await?;
-            // println!("Reassembled event processed.");
-
-            // // Check storage to confirm disassembled data
-            // let storage_query = pallet_template::storage().template_module().dis_re_assembly(account_id.clone());
-            // let storage_details = api.clone()
-            //     .storage()
-            //     .at_latest()
-            //     .await?
-            //     .fetch(&storage_query)
-            //     .await?
-            //     .ok_or("The storage should have a value (disassembled event)")?;
-
-            //     println!("Storage Item Details: {:?}", storage_details);
-
-
-            // // Assuming storage_details is a struct with Vec<u8> fields
-            // let pallet_template::runtime_types::node_template_runtime::pallet_template::FSEvent { creationtime, filepath, eventkey } = storage_details;
-
-            // // Helper function to trim trailing zeros and convert to String
-            // fn vec_to_string(vec: Vec<u8>) -> Result<String, std::string::FromUtf8Error> {
-            //     let trimmed_vec: Vec<u8> = vec.into_iter().take_while(|&x| x != 0).collect();
-            //     String::from_utf8(trimmed_vec)
-            // }
-
-            // // Convert Vec<u8> back to Strings
-            // let creation_time_str = vec_to_string(creation_time)?;
-            // let file_path_str = vec_to_string(file_path)?;
-            // let event_key_str = vec_to_string(event_key)?;
-
-            // println!("Creation Time: {}", creation_time_str);
-            // println!("File Path: {}", file_path_str);
-            // println!("Event Key: {}", event_key_str);
-
-=======
-            
-           
->>>>>>> 52e30621
-
             Ok(())
 
             
